--- conflicted
+++ resolved
@@ -1,13 +1,11 @@
-<<<<<<< HEAD
 ## unreleased
 
 - `tar`: support pax Global Extended Headers. This adds state to tar parsing.
   (#119, #120, @MisterDA)
-=======
+
 ## v2.5.1 (2023-06-20)
 
 - Treat headers with link indicator '0' or '\000' (`Normal`) as directories for backward compatibility (reported in #129, fix by @reynir)
->>>>>>> c407b2d9
 
 ## v2.5.0 (2023-06-06)
 
